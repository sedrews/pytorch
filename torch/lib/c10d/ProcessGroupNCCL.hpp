#pragma once

#include <list>
#include <mutex>
#include <thread>
#include <unordered_map>

#include <c10d/NCCLUtils.hpp>
#include <c10d/ProcessGroup.hpp>
#include <c10d/Store.hpp>

#include <ATen/cuda/CUDAContext.h>
#include <ATen/cuda/CUDAEvent.h>
#include <c10/core/StreamGuard.h>

namespace c10d {

// Environment variable which controls whether or not wait() is blocking or
// non-blocking.
constexpr const char* NCCL_BLOCKING_WAIT = "NCCL_BLOCKING_WAIT";

// Environment variable which controls whether or not we perform Async Error
// Handling with NCCL.
constexpr const char* NCCL_ASYNC_ERROR_HANDLING = "NCCL_ASYNC_ERROR_HANDLING";

// NCCL Commmunication type
enum class NCCLCommType : std::uint8_t {
  SEND = 0,
  RECV,
  COLL,
};

// ProcessGroupNCCL implements NCCL bindings for c10d.
//
// All functions of the class are expected to be called in the same order
// across all processes in the process group.  This is the only way that we
// can guarantee to match up the same calls among all processes.
//
// All NCCL functions provided by this class are asynchronous functions. More
// specifically, each NCCL call is scheduled on a separate CUDA stream that is
// different from the current CUDA stream. This is for the purpose of
// achieving potentially concurrency and better performance. As a result,
// it is the callers' responsibility to make sure that the CUDA stream their
// code works on needs to wait for the NCCL operation from
// this class.
//
// This can be done by calling:
//
// either WorkNCCL::wait() or WorkNCCL::synchronize(), both achieves the same
// functionality and are synonyms.
//
// Also note that WorkNCCL::finishedGPUExecution() is a helper function only
// provided by ProcessGroupNCCL to check if the NCCL operation of WorkNCCL has
// finished execution on the GPU (not just scheduled).
//
// Example on using the NCCL process group
//
//   ProcessGroupNCCL pg(store, rank, size);
//   std::shared_ptr<WorkNCCL> work = pg.allreduce(tensors);
//
//   // At this point, NCCL kernel has already by queued successfully
//   // Now, let current stream wait for the NCCL to finish, this function is
//   // async operation as well
//
//   work->wait()
//
//   // Now continue on other work in the current stream.
class ProcessGroupNCCL : public ProcessGroup {
 public:
  class WorkNCCL : public ProcessGroup::Work,
    public std::enable_shared_from_this<WorkNCCL> {
   public:
    // Constructor takes a list of CUDA devices
    WorkNCCL(const std::vector<at::Device>& devices);
    // Copy constructor doing partial copy without outputs_. Cleanup thread
    // monitors and removes finished works. However it will deadlock when
    // destructs outputs_ tensors who are view tensors in autograd graph.
    WorkNCCL(const WorkNCCL& w);

    virtual ~WorkNCCL();

    // Checks if request has completed. In this specific case of NCCL, it checks
    // if the NCCL operation has completed on the GPU in its own NCCL stream.
    // Non-blocking operation.
    bool isCompleted() override;

    bool isSuccess() const override;

    // Same as calling synchronize() for NCCL work.
    bool wait(std::chrono::milliseconds timeout = kNoTimeout) override;

    void abort() override;

    // Let current stream wait on the completing of the NCCL work
    // Throws on exceptions. Blocking operation, which will wait for work
    // completion.
    void synchronize() override;

    // Synchronize streams by blocking each on the NCCL stream
    void synchronizeStreams();

    // Helper function used in CUDA Stream callbacks to complete WorkNCCL
    // objects and throw exceptions when neeeded.
    void handleNCCLGuard();

    // Helper function that checks if the NCCL kernels have finished
    // execution on the GPUs
    bool finishedGPUExecution();

    // Get a Future object that will be marked as completed internally.
    // It actually returns a FutureNCCL object which is a sub class Future.
    c10::intrusive_ptr<c10::ivalue::Future> getFuture() override;

    // Helper function that sets an exception_ptr on the WorkNCCL object.
    void setException(std::exception_ptr exception_ptr);

    // Helper function that returns True if the WorkNCCL object has timed out
    // and False otherwise.
    bool timedOut();

    std::vector<at::Tensor> result() override;

   protected:
    // The cached list of CUDA devices to operate on
    std::vector<at::Device> devices_;

    // The CUDA events tracking this work item on multiple CUDA devices
    std::shared_ptr<std::vector<at::cuda::CUDAEvent>> cudaEvents_;

    // The NCCL communicators used for this work item.
    std::vector<std::shared_ptr<NCCLComm>> ncclComms_;

    // Tensors used for barrier op
    std::vector<at::Tensor> barrierTensors_;

    // Clone of blockingWait_ from ProcessGroupNCCL.
    bool blockingWait_ = false;

    // Clone of opTimeout_ from ProcessGroupNCCL.
    std::chrono::milliseconds opTimeout_;

    // Time point representing when the work started.
    std::chrono::time_point<std::chrono::steady_clock> workStartTime_;

    // Wrapper method for the static checkForNCCLErrors which can be overridden
    // for tests.
    virtual std::exception_ptr checkForNCCLErrors(
        const std::vector<std::shared_ptr<NCCLComm>>& ncclComms) const;

   private:
    // Helper function for synchronize
    void synchronizeInternal(std::chrono::milliseconds timeout);
    // Checks for NCCL errors and sets an appropriate exception_ptr.
    void checkAndSetException();

    // Checks for NCCL errors and throws an appropriate exception.
    void checkAndThrowException();

    // Just checks whether GPU execution has completed, without modifying
    // exception_ptr.
    bool finishedGPUExecutionInternal() const;

    // Reference to the store so that we can write aborted communicators
    // to the store.
    std::shared_ptr<Store> store_;

    // Store a reference to NCCL collective's outputs to be used by getFuture.
    std::shared_ptr<std::vector<at::Tensor>> outputs_;
    // Store streams that run FutureNCCL then callbacks.
    std::vector<std::shared_ptr<at::cuda::CUDAStream>>
        futureNCCLCallbackStreams_;

    friend class ProcessGroupNCCL;
  };

  struct Options {
    explicit Options();

    std::chrono::milliseconds opTimeout;
    bool isHighPriorityStream;
  };

  // FutureNCCL is a subclass of ivalue's Future. The goal is to use
  // this class in getFuture API of WorkNCCL. This Future is mostly a
  // wrapper to synchronize streams appropriately and it mostly enables
  // the async programming model of CUDA while trying to adhere to the
  // Future interface. FutureNCCL does not support NCCL_BLOCKING_WAIT flag
  // or NCCL's barrier().
  //
  // If created by WorkNCCL's getFuture API, FutureNCCL has a reference to
  // WorkNCCL's cudaEvents, NCCL collective's outputs, device index of
  // outputs' device, and the ProcesGroupNCCL's dedicated
  // futureNCCLCallbackStream for outputs' device that runs all the then
  // callbacks called from this FutureNCCL. Its value is NCCL collective's
  // outputs. FutureNCCL only supports single-process single-device mode where
  // the size of outputs is equal to 1.
  //
  // If created by FutureNCCL's then callback, its value becomes the value of
  // callback() and its cudaEvents will record the NCCL stream that runs that
  // callback. Before invoking the callback, FutureNCCL will synchronize its
  // own cudaEvents with the stream that runs the callback. This design
  // enables synchronizing the appropriate streams and avoids stalling PyTorch's
  // default stream while running the callback. In case of multiple then
  // callbacks, the design will work like a chain such that FutureNCCL n will
  // wait on the cudaEvents from FutureNCCL n - 1. All callbacks are executed on
  // outputs' device's dedicated futureNCCLCallbackStream.
  struct FutureNCCL : at::ivalue::Future {
   public:
    explicit FutureNCCL(
        at::IValue value,
        c10::DeviceIndex deviceIndex,
        std::shared_ptr<std::vector<at::cuda::CUDAEvent>> cudaEvents,
        std::shared_ptr<at::cuda::CUDAStream> futureNCCLCallbackStream)
        : at::ivalue::Future(c10::ListType::create(c10::TensorType::get())),
          value_(std::move(value)),
          deviceIndex_(deviceIndex),
          cudaEvents_(cudaEvents),
          futureNCCLCallbackStream_(futureNCCLCallbackStream) {
      TORCH_INTERNAL_ASSERT(
          cudaEvents_->size() == 1,
          "FutureNCCL only supports single-process single-device mode.");
    }

    // This constructor is used by then callback, it skips setting the value at
    // the beginning. Later, the value will be set using markCompleted with the
    // return value of callback.
    explicit FutureNCCL(
        c10::DeviceIndex deviceIndex,
        std::shared_ptr<std::vector<at::cuda::CUDAEvent>> cudaEvents,
        std::shared_ptr<at::cuda::CUDAStream> futureNCCLCallbackStream)
        : at::ivalue::Future(c10::ListType::create(c10::TensorType::get())),
          deviceIndex_(deviceIndex),
          cudaEvents_(cudaEvents),
          futureNCCLCallbackStream_(futureNCCLCallbackStream) {
      TORCH_INTERNAL_ASSERT(
          cudaEvents_->size() == 1,
          "FutureNCCL only supports single-process single-device mode.");
    }

    // Gets the current stream of the device and synchronizes recorded streams
    // with that. It will return after synchronizing the correct GPU streams to
    // ensure we can have async CUDA execution and it does not wait for the
    // entire operation to complete on GPU.
    void wait() override {
      if (error_) {
        throw *error_;
      }
      auto stream = at::cuda::getCurrentCUDAStream(deviceIndex_);
      (*cudaEvents_)[0].block(stream);
    }

    // If FutureNCCL was created by FutureNCCL::then, its value would be empty
    // initially. FutureNCCL::then will later use this method to set its value
    // to the return value of the callback.
    void markCompleted(at::IValue value) override {
      TORCH_INTERNAL_ASSERT(
          value_.isNone(),
          "Attempting to set value of a FutureNCCL which has a value."
          "FutureNCCL's value was internally set to NCCL collective's "
          "outputs or the return value of the callback.");
      value_ = std::move(value);
    }

    // Just returns FutureNCCL's value after wait returns.
    at::IValue value() override {
      TORCH_INTERNAL_ASSERT(hasValue(), "FutureNCCL's value is None.")
      wait();
      return value_;
    }

    const at::IValue& constValue() override {
      TORCH_INTERNAL_ASSERT(hasValue(), "FutureNCCL's value is None.")
      wait();
      return value_;
    }

    // Adds a callback to FutureNCCL. It invokes the callback inline after
    // synchronizing FutureNCCL's own cudaEvents with the stream that runs
    // this callback. This new FutureNCCL's cudaEvents will record the
    // callback's stream and will have the result value of the callback.
    void addCallback(std::function<void(void)> callback) override {
      (*cudaEvents_)[0].block(*futureNCCLCallbackStream_);
      c10::OptionalStreamGuard streamGuard{
          c10::Stream(*futureNCCLCallbackStream_)};
      callback();
    }

    // Adds a callback to FutureNCCL, and returns another FutureNCCL to hold
    // the return value of the callback and new cudaEvents that recorded the
    // stream that runs this callback.
    c10::intrusive_ptr<Future> then(
        std::function<at::IValue(void)> callback,
        at::TypePtr /* unused */) override {
      // Create a new cudaEvents object of size 1 that will record
      // futureNCCLCallbackStream_ after callback and will be passed to the new
      // FutureNCCL.
      auto thenFutCudaEvents =
          std::make_shared<std::vector<at::cuda::CUDAEvent>>(1);
      // Create a FutureNCCL without setting a value.
      auto fut = c10::make_intrusive<FutureNCCL>(
          deviceIndex_, thenFutCudaEvents, futureNCCLCallbackStream_);

      // Use the dedicated callback stream to run callback.
      // Cannot move capture std::function in lambda, because it cannot deduce
      // the template type for std::function. Hence use std::bind to explicitly
      // specify types.
      addCallback(std::bind(
          [&](std::function<at::IValue(void)> cb) {
            try {
              fut->markCompleted(at::IValue(cb()));
              // In case of chained then callback calls, thenFutCudaEvents
              // records callback's stream.
              (*thenFutCudaEvents)[0].record(*futureNCCLCallbackStream_);
            } catch (const std::exception& e) {
              fut->setError(std::current_exception());
            }
          },
          std::move(callback)));
      return fut;
    }

    // Checks cudaEventQuery with cudaEvents. Returns true if a FutureError was
    // recorded or the entire operation is completed on the GPU.
    bool completed() const override {
      if (error_) {
        return true;
      }
      // Checking the work's corresponding CUDA events' status
      auto ret = cudaEventQuery((*cudaEvents_)[0]);
      return ret != cudaErrorNotReady || ret == cudaSuccess;
    }

    bool hasValue() const override {
      return !value_.isNone();
    }

   private:
    at::IValue value_;
    c10::DeviceIndex deviceIndex_;
    std::shared_ptr<std::vector<at::cuda::CUDAEvent>> cudaEvents_;
    std::shared_ptr<at::cuda::CUDAStream> futureNCCLCallbackStream_;
    c10::optional<FutureError> error_;
  };

  // If you wish to create multiple process groups, each with a potentially
  // different rank and size, you can do so by passing a new store instance
  // to each one. If you have only a single store object, you can
  // use the `c10d::PrefixStore` to derive scoped instances.
  // This is also what the Python API in torch.distributed does.
  //
  // The process group instance keeps a reference to the store because
  // it may be used long after the constructor runs. In fact, the constructor
  // doesn't create any NCCL communicators. A single NCCL communicator can
  // only be used on a specific set of devices, and are therefore created
  // on-demand when a collective runs. If another collective is executed later,
  // against a different set of devices, the process group creates another NCCL
  // communicator. These NCCL communicators are cached and reused if possible.
  //
  ProcessGroupNCCL(
      const std::shared_ptr<Store>& store,
      int rank,
      int size,
      Options options = Options());

  // This constructor includes the deprecated `groupName` argument.
  // If you have existing code that uses the `groupName`, you can replace
  // it by specifying a `c10d::PrefixStore(groupName, store)` for store.
  C10_DEPRECATED ProcessGroupNCCL(
      const std::shared_ptr<Store>& store,
      int rank,
      int size,
      const std::string& groupName,
      Options options = Options())
      : ProcessGroupNCCL(store, rank, size, options) {}

  virtual ~ProcessGroupNCCL();

  c10::intrusive_ptr<ProcessGroup::Work> broadcast(
      std::vector<at::Tensor>& tensors,
      const BroadcastOptions& opts = BroadcastOptions()) override;

  c10::intrusive_ptr<ProcessGroup::Work> allreduce(
      std::vector<at::Tensor>& tensors,
      const AllreduceOptions& opts = AllreduceOptions()) override;

  c10::intrusive_ptr<ProcessGroup::Work> allreduce_coalesced(
      std::vector<at::Tensor>& tensors,
      const AllreduceCoalescedOptions& opts =
          AllreduceCoalescedOptions()) override;

  c10::intrusive_ptr<ProcessGroup::Work> reduce(
      std::vector<at::Tensor>& tensors,
      const ReduceOptions& opts = ReduceOptions()) override;

  c10::intrusive_ptr<ProcessGroup::Work> allgather(
      std::vector<std::vector<at::Tensor>>& outputTensors,
      std::vector<at::Tensor>& inputTensors,
      const AllgatherOptions& opts = AllgatherOptions()) override;

  c10::intrusive_ptr<ProcessGroup::Work> allgather_base(
      at::Tensor& outputbuffer,
      at::Tensor& inputbuffer,
      const AllgatherOptions& opts = AllgatherOptions()) override;

  c10::intrusive_ptr<ProcessGroup::Work> allgather_coalesced(
      std::vector<std::vector<at::Tensor>>& outputTensorLists,
      std::vector<at::Tensor>& inputTensors,
      const AllgatherOptions& opts = AllgatherOptions()) override;

  c10::intrusive_ptr<ProcessGroup::Work> reduce_scatter(
      std::vector<at::Tensor>& outputTensors,
      std::vector<std::vector<at::Tensor>>& inputTensors,
      const ReduceScatterOptions& opts = ReduceScatterOptions()) override;

  c10::intrusive_ptr<ProcessGroup::Work> barrier(
      const BarrierOptions& opts = BarrierOptions()) override;

  c10::intrusive_ptr<ProcessGroup::Work> alltoall_base(
      at::Tensor& outputTensor,
      at::Tensor& inputTensor,
      std::vector<int64_t>& outputSplitSizes,
      std::vector<int64_t>& inputSplitSizes,
      const AllToAllOptions& opts = AllToAllOptions()) override;

  c10::intrusive_ptr<ProcessGroup::Work> alltoall(
      std::vector<at::Tensor>& outputTensors,
      std::vector<at::Tensor>& inputTensors,
      const AllToAllOptions& opts = AllToAllOptions()) override;

  std::shared_ptr<ProcessGroup::Work> send(
      std::vector<at::Tensor>& tensors,
      int dstRank,
      int tag) override;

  std::shared_ptr<ProcessGroup::Work> recv(
      std::vector<at::Tensor>& tensors,
      int srcRank,
      int tag) override;

  static void groupStart();

  static void groupEnd();

  // Unsupported Ops
  c10::intrusive_ptr<ProcessGroup::Work> gather(
      std::vector<std::vector<at::Tensor>>& outputTensors,
      std::vector<at::Tensor>& inputTensors,
      const GatherOptions& opts = GatherOptions()) override;

  c10::intrusive_ptr<ProcessGroup::Work> scatter(
      std::vector<at::Tensor>& outputTensors,
      std::vector<std::vector<at::Tensor>>& inputTensors,
      const ScatterOptions& opts = ScatterOptions()) override;

<<<<<<< HEAD
  c10::intrusive_ptr<ProcessGroup::Work> send(
      std::vector<at::Tensor>& tensors,
      int dstRank,
      int tag) override;

  c10::intrusive_ptr<ProcessGroup::Work> recv(
      std::vector<at::Tensor>& tensors,
      int srcRank,
      int tag) override;

  c10::intrusive_ptr<ProcessGroup::Work> recvAnysource(
=======
  std::shared_ptr<ProcessGroup::Work> recvAnysource(
>>>>>>> 13d179f7
      std::vector<at::Tensor>& tensors,
      int tag) override;

  static const int64_t kProcessGroupNCCLOpTimeoutMillis;

 protected:
  // Helper that broadcasts nccl unique ID to all ranks through the store
  void broadcastUniqueNCCLID(ncclUniqueId* ncclID);

  // Helper that either looks up the cached NCCL communicators or creates
  // a new set of NCCL communicators as a cache entry
  std::vector<std::shared_ptr<NCCLComm>>& getNCCLComm(
      const std::string& devicesKey,
      const std::vector<at::Device>& devices,
      NCCLCommType commType = NCCLCommType::COLL,
      int p2pRank = 0);

  // Wrapper method which can be overridden for tests.
  virtual std::exception_ptr checkForNCCLErrors(
      const std::vector<std::shared_ptr<NCCLComm>>& ncclComms);

  virtual c10::intrusive_ptr<ProcessGroupNCCL::WorkNCCL> initWork(
      std::vector<at::Device> devices);

 private:
  // Helper that encapsulates work shared across all collective communication
  // primitives.  The callbacks have the following signatures:
  //
  //    ncclResult_t fn(at::Tensor& input, at::Tensor& output,
  //                    ncclComm_t, at::cuda::CUDAStream&);
  //    void {pre,post}(std::vector<at::cuda::CUDAStream&>);
  template <typename Fn>
  c10::intrusive_ptr<ProcessGroup::Work> collective(
      std::vector<at::Tensor>& input,
      std::vector<at::Tensor>& output,
      Fn fn);
  template <typename Fn, typename PreProcess, typename PostProcess>
  c10::intrusive_ptr<ProcessGroup::Work> collective(
      std::vector<at::Tensor>& input,
      std::vector<at::Tensor>& output,
      Fn fn,
      PreProcess pre,
      PostProcess post);

  // Helper that encapsulates work shared across point-to-point communication
  // primitives. It is the same structure as the helper used for collective
  // communicaiton primitives.
  template <typename Fn>
  std::shared_ptr<ProcessGroup::Work> pointToPoint(
      std::vector<at::Tensor>& tensor,
      Fn fn,
      int peer,
      NCCLCommType commType);
  template <typename Fn, typename PreProcess, typename PostProcess>
  std::shared_ptr<ProcessGroup::Work> pointToPoint(
      std::vector<at::Tensor>& tensor,
      Fn fn,
      int peer,
      NCCLCommType commType,
      PreProcess pre,
      PostProcess post);

  // Checks for NCCL errors on each of the communicators and returns an
  // appropriate exception_ptr (nullptr if no errors).
  static std::exception_ptr checkForNCCLErrorsInternal(
      const std::vector<std::shared_ptr<NCCLComm>>& ncclComms);

  // Function that runs as part of a separate thread and checks for errors on
  // NCCL communicators. We need a separate thread to check for NCCL errors
  // since we can't rely on the user calling certain methods like wait(),
  // isCompleted() etc. to detect and remediate errors. In addition to this, we
  // need a mechanism to safely abort and remove NCCL communicators from our
  // cache. This can be done cleanly by having a thread for the ProcessGroupNCCL
  // class. Attempting to modify the communicator cache from the WorkNCCL class
  // might run into issues with object lifetime since the ProcessGroupNCCL
  // object might get destroyed before the WorkNCCL object.
  void ncclCommWatchdog();

  void ncclCommWatchdogInternal();

  // Reads the NCCL_BLOCKING_WAIT environment variable and sets blockingWait_
  // accordingly.
  void parseNcclBlockingWait();

  // Reads the NCCL_ASYNC_ERROR_HANDLING environment variable and sets asyncErrorHandling_
  // accordingly.
  void parseNcclAsyncErrorHandling();

  void workCleanupLoop();

 protected:
  static const int64_t kWatchdogThreadSleepMillis;
  static const int64_t kWorkCleanupThreadSleepMillis;

  // The store is used to broadcast the NCCL unique ID of rank 0.
  std::shared_ptr<Store> store_;

  // The number of NCCL communicators that have been created during
  // the lifetime of this process group. This sequence number is
  // used to scope keys used in the store.
  uint64_t ncclCommCounter_{0};

  // The NCCL communicator that the process group has cached.
  //
  // For collective operations:
  // The key is a list of GPU devices that an operation is operating on
  // The GPU devices are stored in a device sequence and the cache NCCL
  // communicator is associated with this GPU device sequence
  //
  // e.g. If the process group op only uses device 0, then the value of
  // the used device string stored (value of the hashmap) would be "0".
  //
  //      If the process group op uses device 0 - 7 and the each tensor of the
  //      input tensor list is on device, 0, 1, 2, 3, 4, 5, 6, 7 separately,
  //      then the value of the used device string (key) stored would be
  //      "0,1,2,3,4,5,6,7"
  //
  //      If the process group op uses device 0 - 7 and the each tensor of the
  //      input tensor list is on device, 0, 4, 5, 6, 7, 1, 2, 3 separately,
  //      then the value of the used device string stored would be
  //      "0,4,5,6,7,1,2,3"
  //
  //      Note that the order of the device for the tensor list matters.
  //
  // For point-to-point operations:
  // The key is a string of my current rank and the peer process rank.
  // e.g. If process 1 and process 2 are involved in a point-to-point communication,
  // the key will be "1:2" on both processes.
  // Note: this is for the scenario where there is only 1 GPU per process.
  // When it comes to multiple GPUs per process, this part may need to redesigned.
  std::unordered_map<std::string, std::vector<std::shared_ptr<NCCLComm>>>
      devNCCLCommMap_;

  // Map from ncclUniqueId to appropriate communicator.
  std::unordered_map<std::string, std::vector<std::shared_ptr<NCCLComm>>>
      ncclIdToCommMap_;

  // Mutex to guard maps like devNCCLCommMap_ and ncclIdToCommMap_.
  std::mutex mutex_;

  // Watchdog thread which looks for errors on the cached NCCL communicators.
  std::thread ncclCommWatchdogThread_;

  // Whether or not we should terminate the watchdog and workCleanup threads.
  std::atomic<bool> terminateProcessGroup_;

  // Condition variable to control how long the watchdog thread waits.
  std::condition_variable watchdogCV_;

  // Mutex for watchdog.
  std::mutex watchdogCVMutex_;

  // Thread that removes NCCL Work upon timeout
  std::thread workCleanupThread_;

  // Mutex to Guard workMetaList_
  std::mutex workMetaListMutex_;

  // Condition Variable for timeout thread sleep
  std::condition_variable workMetaListCV_;

  // Vector to Store WorkNCCL pointers
  std::list<ProcessGroupNCCL::WorkNCCL> workMetaList_;

  // Add Work Pointer to workVector
  void workEnqueue(c10::intrusive_ptr<ProcessGroupNCCL::WorkNCCL>);

  // The CUDA steams used by NCCL kernels
  std::unordered_map<std::string, std::vector<at::cuda::CUDAStream>>
      ncclStreams_;

  // The CUDA events used to sync NCCL streams
  std::unordered_map<std::string, std::vector<at::cuda::CUDAEvent>> ncclEvents_;

  // Device Indexes used for all collectives in this group
  std::set<int> usedDeviceIdxs_;

  // map from the key: "group name + pg counter (ID)" to the
  // unique NCCL ID count. This needs to be group and pg specific
  //
  // For each process group, we need a uniform unique NCCL ID counter to ensure
  // that NCCL operation in this process group can be completed successfully.
  // Since each process group ID belongs to a group name, the key to this map
  // is a combination of group name and ProcessGroupNCCL ID.
  static std::unordered_map<std::string, ssize_t> pgUniqueNCCLIDCnt_;

  // map from group name to the pg counter (ID) within that group
  //
  // For each group with the "group name" (which is the key), we need to
  // keep track of a unique process group ID when creating a new
  // ProcessGroupNCCL for this "group name". Therefore, the value of this
  // map keeps the unique ProcessGroupNCCL's ID for a specific group with
  // the "group name". The reason we need a per-group process group ID counter
  // is that different group can have different ranks and we need ensure that
  // each group has its own uniform process group ID for all its ranks.
  static std::unordered_map<std::string, ssize_t> processGroupCounterMap_;

  // Whether or not wait() and synchronize() are blocking operations that wait
  // for the operation to complete.
  bool blockingWait_ = false;

  // Whether ot not the workCleanupThread is used to perform async error
  // handling.
  bool asyncErrorHandling_ = false;

  // Timeout for operations. This is only used when blockingWait_ is enabled.
  std::chrono::milliseconds opTimeout_;

  // Set of communicators that this process group has aborted and their
  // ncclUniqueId has been written to the store. We don't need a lock
  // for this map since only the watchdog thread accesses this set. The
  // set contains the string representation of ncclUniqueId.
  std::unordered_set<std::string> abortedComms_;

  // In single-process single-device mode, WorkNCCL::getFuture is supported.
  // Depending on the device index of collective outputs, WorkNCCL will pass
  // the corresponding device's then callback stream to FutureNCCL.
  // We just inititalize futureNCCLCallbackStreams_ inside the constructor and
  // set its size to the total number of available devices and depending on the
  // device of the NCCL collective's outputs, we later set the callback stream
  // of the corresponding device inside ProcessGroupNCCL::getNCCLComm if not set
  // before.
  std::vector<std::shared_ptr<at::cuda::CUDAStream>> futureNCCLCallbackStreams_;

  // Schedule NCCL operations on high priority CUDA streams.
  bool isHighPriorityStream_ = false;

  // The number of active ncclGroupStart() calls. This counter will be increased
  // by 1 when ncclGroupStart() is called and decreased by 1 when ncclGroupEnd()
  // is called.
  static thread_local uint64_t ncclActiveGroupCounter_;
};

} // namespace c10d<|MERGE_RESOLUTION|>--- conflicted
+++ resolved
@@ -427,12 +427,12 @@
       std::vector<at::Tensor>& inputTensors,
       const AllToAllOptions& opts = AllToAllOptions()) override;
 
-  std::shared_ptr<ProcessGroup::Work> send(
+  c10::intrusive_ptr<ProcessGroup::Work> send(
       std::vector<at::Tensor>& tensors,
       int dstRank,
       int tag) override;
 
-  std::shared_ptr<ProcessGroup::Work> recv(
+  c10::intrusive_ptr<ProcessGroup::Work> recv(
       std::vector<at::Tensor>& tensors,
       int srcRank,
       int tag) override;
@@ -452,21 +452,7 @@
       std::vector<std::vector<at::Tensor>>& inputTensors,
       const ScatterOptions& opts = ScatterOptions()) override;
 
-<<<<<<< HEAD
-  c10::intrusive_ptr<ProcessGroup::Work> send(
-      std::vector<at::Tensor>& tensors,
-      int dstRank,
-      int tag) override;
-
-  c10::intrusive_ptr<ProcessGroup::Work> recv(
-      std::vector<at::Tensor>& tensors,
-      int srcRank,
-      int tag) override;
-
   c10::intrusive_ptr<ProcessGroup::Work> recvAnysource(
-=======
-  std::shared_ptr<ProcessGroup::Work> recvAnysource(
->>>>>>> 13d179f7
       std::vector<at::Tensor>& tensors,
       int tag) override;
 
@@ -515,13 +501,13 @@
   // primitives. It is the same structure as the helper used for collective
   // communicaiton primitives.
   template <typename Fn>
-  std::shared_ptr<ProcessGroup::Work> pointToPoint(
+  c10::intrusive_ptr<ProcessGroup::Work> pointToPoint(
       std::vector<at::Tensor>& tensor,
       Fn fn,
       int peer,
       NCCLCommType commType);
   template <typename Fn, typename PreProcess, typename PostProcess>
-  std::shared_ptr<ProcessGroup::Work> pointToPoint(
+  c10::intrusive_ptr<ProcessGroup::Work> pointToPoint(
       std::vector<at::Tensor>& tensor,
       Fn fn,
       int peer,
