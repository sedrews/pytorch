--- conflicted
+++ resolved
@@ -82,11 +82,7 @@
 '''
 
 from .graph_module import GraphModule
-<<<<<<< HEAD
-from .symbolic_trace import symbolic_trace, Tracer, wrap, ProxyableClassMeta
-=======
-from .symbolic_trace import symbolic_trace, Tracer, wrap, PH
->>>>>>> 2cf1875d
+from .symbolic_trace import symbolic_trace, Tracer, wrap, PH, ProxyableClassMeta
 from .graph import Graph
 from .node import Node, map_arg
 from .proxy import Proxy
