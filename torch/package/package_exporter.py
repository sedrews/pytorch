import collections
import importlib.machinery
import io
import linecache
import pickletools
import pprint
import textwrap
import types
from collections import OrderedDict
from dataclasses import dataclass
from enum import Enum
from pathlib import Path
from typing import (
    Any,
    BinaryIO,
    Callable,
    Dict,
    List,
    Optional,
    Sequence,
    Set,
    Union,
)
from urllib.parse import quote

import torch
from torch.serialization import location_tag, normalize_storage_type
from torch.utils.hooks import RemovableHandle

from ._digraph import DiGraph
from ._importlib import _normalize_path
from ._mangling import is_mangled
from ._package_pickler import create_pickler
from ._stdlib import is_stdlib_module
from .find_file_dependencies import find_files_source_depends_on
from .glob_group import GlobGroup, GlobPattern
from .importer import Importer, OrderedImporter, sys_importer

<<<<<<< HEAD
_gate_torchscript_serialization = True
=======
ActionHook = Callable[["PackageExporter", str], None]


class _ModuleProviderAction(Enum):
    """Represents one of the actions that exporter can take on a module.

    See :meth:`PackageExporter.extern` and friends for a description of what the actions do.
    """

    INTERN = 1
    EXTERN = 2
    MOCK = 3
    DENY = 4


@dataclass
class _PatternInfo:
    """Holds :class:`PackageExporter`-specific info about how to execute matches against"""

    # What action to take on a module that matches this pattern.
    action: _ModuleProviderAction
    # The value of `allow_empty` the user gave when specifying the pattern.
    allow_empty: bool
    # Whether this pattern has been matched during packaging.
    was_matched: bool

    def __init__(self, action, allow_empty):
        self.action = action
        self.allow_empty = allow_empty
        self.was_matched = False

>>>>>>> 002ce5c1

class EmptyMatchError(Exception):
    """This is an exception that is thrown when a mock or extern is marked as
    ``allow_empty=False``, and is not matched with any module during packaging.
    """

    pass


class PackagingError(Exception):
    """This exception is raised when there is an issue with exporting a package.
    ``PackageExporter`` will attempt to gather up all the errors and present
    them to you at once.

    To make error information more understandable, the exception message will
    only show modules that you ``intern``'d or direct dependencies of
    ``intern``'d modules. To see the full list of error modules, consult the
    attributes on this exception.

    Attributes:
        denied (Set[str]): modules that have been marked as denied by the exporter.
        broken (Dict[str, str]): modules for which the exporter could not retrieve source info,
            along with the reason that retrieving it failed.
        unhandled (Set[str]): modules for which there is no user-specified action.
    """

    def __init__(
        self,
        denied: Set[str],
        broken: Dict[str, str],
        unhandled: Set[str],
        include_filter: Set[str],
    ):
        self.denied = denied
        self.broken = broken
        self.unhandled = unhandled

        self.filtered_denied = {
            module for module in self.denied if module in include_filter
        }
        self.filtered_broken = {
            module: reason
            for module, reason in self.broken.items()
            if module in include_filter
        }
        self.filtered_unhandled = {
            module for module in self.unhandled if module in include_filter
        }

        message = io.StringIO("Errors raised while packaging:")

        if self.filtered_denied:
            message.write(
                "\n\n* The following modules were detected as dependencies but have been denied:\n"
                f"{textwrap.indent(pprint.pformat(self.filtered_denied), prefix='  ')}"
            )
        if self.filtered_broken:
            message.write(
                "\n\n* The following modules did not have source information. "
                "Extern, mock, or refactor to remove the dependency:\n"
                f"{textwrap.indent(pprint.pformat(self.filtered_broken), prefix='  ')}"
            )
        if self.filtered_unhandled:
            message.write(
                "\n\n* The following modules did not match against any patterns. "
                "Intern, extern, or mock them:\n"
                f"{textwrap.indent(pprint.pformat(self.filtered_unhandled), prefix='  ')}"
            )

        super().__init__(message.getvalue())


class PackageExporter:
    """Exporters allow you to write packages of code, pickled Python data, and
    arbitrary binary and text resources into a self-contained package.

    Imports can load this code in a hermetic way, such that code is loaded
    from the package rather than the normal Python import system. This allows
    for the packaging of PyTorch model code and data so that it can be run
    on a server or used in the future for transfer learning.

    The code contained in packages is copied file-by-file from the original
    source when it is created, and the file format is a specially organized
    zip file. Future users of the package can unzip the package, and edit the code
    in order to perform custom modifications to it.

    The importer for packages ensures that code in the module can only be loaded from
    within the package, except for modules explicitly listed as external using :meth:`extern`.
    The file `extern_modules` in the zip archive lists all the modules that a package externally depends on.
    This prevents "implicit" dependencies where the package runs locally because it is importing
    a locally-installed package, but then fails when the package is copied to another machine.

    When source code is added to the package, the exporter optionally can scan it
    for further code dependencies (``dependencies=True``). It looks for import statements,
    resolves relative references to qualified module names, and performs an action specified by the user
    (See: :meth:`extern`, :meth:`mock`, and :meth:`intern`).
    """

    """A importer that will be searched in order to find the modules referenced by other modules or by
    pickled objects. The default module environment just uses sys_importer, which searches the Python environment.
    """
    importer: Importer

    def __init__(
        self,
        f: Union[str, Path, BinaryIO],
        importer: Union[Importer, Sequence[Importer]] = sys_importer,
        verbose: bool = True,
    ):
        """
        Create an exporter.

        Args:
            f: The location to export to. Can be a  ``string``/``Path`` object containing a filename,
                or a binary I/O object.
            importer: If a single Importer is passed, use that to search for modules.
                If a sequence of importers are passsed, an ``OrderedImporter`` will be constructed out of them.
            verbose: Print information about dependency resolution to stdout.
                Useful for tracking down why certain files get included.
        """
        if isinstance(f, (Path, str)):
            f = str(f)
            self.buffer: Optional[BinaryIO] = None
        else:  # is a byte buffer
            self.buffer = f

        self.zip_file = torch._C.PyTorchFileWriter(f)
        self.zip_file.set_min_version(6)
<<<<<<< HEAD
        self.serialized_reduces: Dict[int, Any] = {}
        self.serialized_storages: Set[str] = set()
        # Only a dict for uniquing and deterministic ordering, the value is meaningless
        self.extern_modules: Dict[str, bool] = {}
=======
        self.serialized_storages: Dict[str, Any] = {}
>>>>>>> 002ce5c1

        # A graph tracking all the modules and pickle objects added to this
        # package and the dependencies between them.
        # - Each node is a module name (or a pickle name that looks like '<foo.obj.pkl>')
        # - Each directed edge (u, v) means u depends on v.
        # - Nodes may contain metadata that describe how to write the thing to the zipfile.
        self.dependency_graph = DiGraph()
        self.verbose = verbose
        self.script_module_serializer = torch._C.ScriptModuleSerializer(self.zip_file)

        # These are OrderedDicts for compatibility with RemovableHandle.
        # Generic OrderedDict type annotations are not present until 3.7.
        # The real type signature is OrderedDict[int, Callable[[PackageExporter, str], None]]
        self._extern_hooks: OrderedDict = OrderedDict()
        self._mock_hooks: OrderedDict = OrderedDict()
        self._intern_hooks: OrderedDict = OrderedDict()

        if isinstance(importer, Importer):
            self.importer = importer
        else:
            if not isinstance(importer, collections.abc.Sequence):
                raise TypeError(
                    "importer arg should be an Importer or a sequence of Importers, "
                    f"got {type(importer)} instead."
                )
            self.importer = OrderedImporter(*importer)

        self.patterns: Dict[GlobGroup, _PatternInfo] = {}
        self._unique_id = 0

    def get_unique_id(self) -> str:
        """Get an id. This id is guaranteed to only be handed out once for this package."""
        ret = str(self._unique_id)
        self._unique_id += 1
        return ret

    def _get_dependencies(
        self, src: str, module_name: str, is_package: bool
    ) -> List[str]:
        """Return all modules that this source code depends on.

        Dependencies are found by scanning the source code for import-like statements.

        Arguments:
            src: The Python source code to analyze for dependencies.
            module_name: The name of the module that ``src`` corresponds to.
            is_package: Whether this module should be treated as a package.
                See :py:meth:`save_source_string` for more info.

        Returns:
            A list containing modules detected as direct dependencies in
            ``src``.  The items in the list are guaranteed to be unique.
        """
        package_name = (
            module_name if is_package else module_name.rsplit(".", maxsplit=1)[0]
        )
        dep_pairs = find_files_source_depends_on(src, package_name)
        # Use a dict to get uniquing but also deterministic order
        dependencies = {}
        for dep_module_name, dep_module_obj in dep_pairs:
            # handle the case where someone did something like `from pack import sub`
            # where `sub` is a submodule. In this case we don't have to save pack, just sub.
            # this ensures we don't pick up additional dependencies on pack.
            # However, in the case where `sub` is not a submodule but an object, then we do have
            # to save pack.
            if dep_module_obj is not None:
                possible_submodule = f"{dep_module_name}.{dep_module_obj}"
                if self._module_exists(possible_submodule):
                    dependencies[possible_submodule] = True
                    # we don't need to save `pack`
                    continue
            if self._module_exists(dep_module_name):
                dependencies[dep_module_name] = True

        if self.verbose:
            dep_str = "".join(f"  {dep}\n" for dep in dependencies)
            print(f"{module_name} depends on:\n{dep_str}\n")

        return list(dependencies.keys())

    def save_source_string(
        self,
        module_name: str,
        src: str,
        is_package: bool = False,
        dependencies: bool = True,
    ):
        """Adds `src` as the source code for `module_name` in the exported package.

        Args:
            module_name (str): e.g. `my_package.my_subpackage`, code will be saved to provide code for this package.
            src (str): The Python source code to save for this package.
            is_package (bool, optional): If True, this module is treated as a package. Packages are allowed to have submodules
                (e.g. my_package.my_subpackage.my_subsubpackage), and resources can be saved inside them. Defaults to ``False``.
            dependencies (bool, optional): If True, we scan the source for dependencies.
        """
        self.dependency_graph.add_node(
            module_name,
            source=src,
            is_package=is_package,
            provided=True,
            action=_ModuleProviderAction.INTERN,
        )

        if dependencies:
            deps = self._get_dependencies(src, module_name, is_package)

            for dep in deps:
                self.dependency_graph.add_edge(module_name, dep)
                self.require_module_if_not_provided(dep)

    def _write_source_string(
        self,
        module_name: str,
        src: str,
        is_package: bool = False,
    ):
        """Write ``src`` as the source code for ``module_name`` in the zip archive.

        Arguments are otherwise the same as for :meth:`save_source_string`.
        """
        extension = "/__init__.py" if is_package else ".py"
        filename = module_name.replace(".", "/") + extension

        self._write(filename, src)

    def _import_module(self, module_name: str):
        try:
            return self.importer.import_module(module_name)
        except ModuleNotFoundError as e:
            if not is_mangled(module_name):
                raise
            msg = (
                f"Module not found: '{module_name}'. Modules imported "
                "from a torch.package cannot be re-exported directly."
            )
            raise ModuleNotFoundError(msg) from None

    def _module_exists(self, module_name: str) -> bool:
        try:
            self._import_module(module_name)
            return True
        except Exception:
            return False

    def _write_dep_graph(self, failing_module=None):
        edges = "\n".join(f'"{f}" -> "{t}";' for f, t in self.dependency_graph.edges)
        failing = "" if failing_module is None else f'"{failing_module}" [color=red];'
        template = f"""\
digraph G {{
rankdir = LR;
node [shape=box];
{failing}
{edges}
}}
"""
        arg = quote(template, safe="")
        return f"https://dreampuf.github.io/GraphvizOnline/#{arg}"

    def _get_source_of_module(self, module: types.ModuleType) -> Optional[str]:
        filename = getattr(module, "__file__", None)
        result = (
            None
            if filename is None or not filename.endswith(".py")
            else linecache.getlines(filename, module.__dict__)
        )

        if result is None:
            return None

        return "".join(result)

    def require_module_if_not_provided(self, module_name: str, dependencies=True):
        if (
            module_name in self.dependency_graph
            and self.dependency_graph.nodes[module_name].get("provided") is True
        ):
            return

        if self._can_implicitly_extern(module_name):
            if self.verbose:
                print(
                    f"implicitly adding {module_name} to external modules "
                    f"since it is part of the standard library and is a dependency."
                )
            self.dependency_graph.add_node(
                module_name, action=_ModuleProviderAction.EXTERN, provided=True
            )
            return

        for pattern, pattern_info in self.patterns.items():
            if pattern.matches(module_name):
                pattern_info.was_matched = True
                self.dependency_graph.add_node(
                    module_name, action=pattern_info.action, provided=True
                )

                # If we are interning this module, we need to retrieve its
                # dependencies and package those as well.
                if pattern_info.action == _ModuleProviderAction.INTERN:
                    self._add_module_to_dependency_graph(module_name, dependencies)
                return

    def save_module(self, module_name: str, dependencies=True):
        """Save the code for ``module`` into the package. Code for the module is resolved using the ``importers`` path to find the
        module object, and then using its ``__file__`` attribute to find the source code.

        Args:
            module_name (str): e.g. `my_package.my_subpackage`, code will be saved to provide code
                for this package.
            dependencies (bool, optional): If ``True``, we scan the source for dependencies.
        """
        if not isinstance(module_name, str):
            raise TypeError(
                "save_module() expects a string input, did you perhaps mean to pass `__name__`?"
            )

        self.dependency_graph.add_node(
            module_name, provided=True, action=_ModuleProviderAction.INTERN
        )
        self._add_module_to_dependency_graph(module_name, dependencies)

    def _add_module_to_dependency_graph(
        self,
        module_name: str,
        dependencies: bool,
    ):
        module_obj = self._import_module(module_name)

        # Find dependencies of this module and require them as well.
        is_package = hasattr(module_obj, "__path__")
        source = self._get_source_of_module(module_obj)
        if source is None:
            # Couldn't find a source!  Add it to our dependency graph as broken
            # and continue.
            self.dependency_graph.add_node(
                module_name,
                is_package=is_package,
                broken=True,
                filename=getattr(module_obj, "__file__", None),
            )
            return

        self.dependency_graph.add_node(
            module_name, is_package=is_package, source=source, provided=True
        )

        if dependencies:
            deps = self._get_dependencies(source, module_name, is_package)
            for dep in deps:
                self.dependency_graph.add_edge(module_name, dep)
                self.require_module_if_not_provided(dep)

    def save_pickle(
        self, package: str, resource: str, obj: Any, dependencies: bool = True
    ):
        """Save a python object to the archive using pickle. Equivalent to :func:`torch.save` but saving into
        the archive rather than a stand-alone file. Stanard pickle does not save the code, only the objects.
        If `dependencies` is true, this method will also scan the pickled objects for which modules are required
        to reconstruct them and save the relevant code.

        To be able to save an object where ``type(obj).__name__`` is ``my_module.MyObject``,
        ``my_module.MyObject`` must resolve to the class of the object according to the ``importer`` order. When saving objects that
        have previously been packaged, the importer's ``import_module`` method will need to be present in the ``importer`` list
        for this to work.

        Args:
            package (str): The name of module package this resource should go in (e.g. "my_package.my_subpackage")
            resource (str): A unique name for the resource, used to identify it to load.
            obj (Any): The object to save, must be picklable.
            dependencies (bool, optional): If ``True``, we scan the source for dependencies.
        """
        filename = self._filename(package, resource)
        # Write the pickle data for `obj`
        data_buf = io.BytesIO()
        pickler = create_pickler(data_buf, self.importer)
        pickler.persistent_id = self._persistent_id
        pickler.dump(obj)
        data_value = data_buf.getvalue()

        name_in_dependency_graph = f"<{package}.{resource}>"
        self.dependency_graph.add_node(
            name_in_dependency_graph,
            action=_ModuleProviderAction.INTERN,
            provided=True,
            is_pickle=True,
        )

        if dependencies:
            all_dependencies = []
            for opcode, arg, pos in pickletools.genops(data_value):
                if opcode.name == "GLOBAL":  # a global reference
                    assert isinstance(arg, str)
                    module, field = arg.split(" ")
                    if module not in all_dependencies:
                        all_dependencies.append(module)

            if self.verbose:
                dep_string = "".join(f"  {dep}\n" for dep in all_dependencies)
                print(f"{resource} depends on:\n{dep_string}\n")

            for module_name in all_dependencies:
                self.dependency_graph.add_edge(name_in_dependency_graph, module_name)
                self.require_module_if_not_provided(module_name)

        self._write(filename, data_value)

    def save_text(self, package: str, resource: str, text: str):
        """Save text data to the package.

        Args:
            package (str): The name of module package this resource should go it (e.g. "my_package.my_subpackage")
            resource (str): A unique name for the resource, used to identify it to load.
            text (str): The contents to save.
        """
        return self.save_binary(package, resource, text.encode("utf-8"))

    def save_binary(self, package, resource, binary: bytes):
        """Save raw bytes to the package.

        Args:
            package (str): The name of module package this resource should go it (e.g. "my_package.my_subpackage")
            resource (str): A unique name for the resource, used to identify it to load.
            binary (str): The data to save.
        """
        filename = self._filename(package, resource)
        self._write(filename, binary)

    def register_extern_hook(self, hook: ActionHook) -> RemovableHandle:
        """Registers an extern hook on the exporter.

        The hook will be called each time a module matches against an :meth:`extern` pattern.
        It should have the following signature::

            hook(exporter: PackageExporter, module_name: str) -> None

        Hooks will be called in order of registration.

        Returns:
            :class:`torch.utils.hooks.RemovableHandle`:
                a handle that can be used to remove the added hook by calling
                ``handle.remove()``
        """
        handle = RemovableHandle(self._extern_hooks)
        self._extern_hooks[handle.id] = hook
        return handle

    def register_mock_hook(self, hook: ActionHook) -> RemovableHandle:
        """Registers a mock hook on the exporter.

        The hook will be called each time a module matches against a :meth:`mock` pattern.
        It should have the following signature::

            hook(exporter: PackageExporter, module_name: str) -> None

        Hooks will be called in order of registration.

        Returns:
            :class:`torch.utils.hooks.RemovableHandle`:
                a handle that can be used to remove the added hook by calling
                ``handle.remove()``
        """
        handle = RemovableHandle(self._mock_hooks)
        self._mock_hooks[handle.id] = hook
        return handle

    def register_intern_hook(self, hook: ActionHook) -> RemovableHandle:
        """Registers an intern hook on the exporter.

        The hook will be called each time a module matches against an :meth:`intern` pattern.
        It should have the following signature::

            hook(exporter: PackageExporter, module_name: str) -> None

        Hooks will be called in order of registration.

        Returns:
            :class:`torch.utils.hooks.RemovableHandle`:
                a handle that can be used to remove the added hook by calling
                ``handle.remove()``
        """
        handle = RemovableHandle(self._intern_hooks)
        self._intern_hooks[handle.id] = hook
        return handle

    def intern(
        self,
        include: "GlobPattern",
        *,
        exclude: "GlobPattern" = (),
        allow_empty: bool = True,
    ):
        """TODO DOC"""
        self.patterns[GlobGroup(include, exclude=exclude)] = _PatternInfo(
            _ModuleProviderAction.INTERN, allow_empty
        )

    def mock(
        self,
        include: "GlobPattern",
        *,
        exclude: "GlobPattern" = (),
        allow_empty: bool = True,
    ):
        """Replace some required modules with a mock implementation.  Mocked modules will return a fake
        object for any attribute accessed from it. Because we copy file-by-file, the dependency resolution will sometimes
        find files that are imported by model files but whose functionality is never used
        (e.g. custom serialization code or training helpers).
        Use this function to mock this functionality out without having to modify the original code.

        Args:
            include (Union[List[str], str]): A string e.g. "my_package.my_subpackage", or list of strings
                for the names of the modules to be mocked out. Strings can also be a glob-style pattern
                string that may match multiple modules. Any required dependencies that match this pattern
                string will be mocked out automatically.

                Examples:
                  'torch.**' -- matches torch and all submodules of torch, e.g. 'torch.nn' and torch.nn.functional'
                  'torch.*' -- matches 'torch.nn' or 'torch.functional', but not 'torch.nn.functional'

            exclude (Union[List[str], str]): An optional pattern that excludes some patterns that match the include string.
                e.g. include='torch.**', exclude='torch.foo' will mock all torch packages except 'torch.foo' Default: []

            allow_empty (bool): An optional flag that specifies whether the mock implementation(s) specified by this call
                to the `mock` method must be matched to some module during packaging. If a mock is added with allow_empty=False,
                and `close` is called (either explicitly or via `__exit__`) and the mock has not been matched to a module
                used by the package being exported, an exception is thrown. If allow_empty=True, no such exception is thrown.

        """
        self.patterns[GlobGroup(include, exclude=exclude)] = _PatternInfo(
            _ModuleProviderAction.MOCK, allow_empty
        )

    def extern(
        self,
        include: "GlobPattern",
        *,
        exclude: "GlobPattern" = (),
        allow_empty: bool = True,
    ):
        """Include `module` in the list of external modules the package can import.
        This will prevent dependency discovery from saving
        it in the package. The importer will load an external module directly from the standard import system.
        Code for extern modules must also exist in the process loading the package.

        Args:
            include (Union[List[str], str]): A string e.g. "my_package.my_subpackage", or list of strings
                for the names of the modules to be externed. This can also be a glob-style pattern, as described in :meth:`mock`

            exclude (Union[List[str], str]): An optional pattern that excludes some patterns that match the include string.

            allow_empty (bool): An optional flag that specifies whether the extern modules specified by this call
                to the `extern` method must be matched to some module during packaging. If an extern module glob pattern is added
                with allow_empty=False, and `close` is called (either explicitly or via `__exit__`) before any modules match that
                pattern, an exception is thrown. If allow_empty=True, no such exception is thrown.

        """
        self.patterns[GlobGroup(include, exclude=exclude)] = _PatternInfo(
            _ModuleProviderAction.EXTERN, allow_empty
        )

    def deny(self, include: "GlobPattern", *, exclude: "GlobPattern" = ()):
        """Blocklist modules who names match the given glob patterns from the list of modules the package can import.
        If a dependency on any matching packages is found, a :class:`PackagingError` is raised.

        Args:
            include (Union[List[str], str]): A string e.g. "my_package.my_subpackage", or list of strings
                for the names of the modules to be externed. This can also be a glob-style pattern, as described in :meth:`mock`

            exclude (Union[List[str], str]): An optional pattern that excludes some patterns that match the include string.
        """
        self.patterns[GlobGroup(include, exclude=exclude)] = _PatternInfo(
            _ModuleProviderAction.DENY, allow_empty=True
        )

    def _persistent_id(self, obj):
        if torch.is_storage(obj):
            storage_type = normalize_storage_type(type(obj))
            obj_key = str(obj._cdata)
            location = location_tag(obj)
            name = f".data/{obj_key}.storage"

            if name not in self.serialized_storages:
                # check to see if storage was previously serialized
                serialized_files = self.zip_file.get_all_written_records()
                if name not in serialized_files:
                    if obj.device.type != "cpu":
                        obj = obj.cpu()
                    num_bytes = obj.size() * obj.element_size()
                    self.zip_file.write_record(name, obj.data_ptr(), num_bytes)
                self.serialized_storages.add(name)
            return ("storage", storage_type, obj_key, location, obj.size())

        if hasattr(obj, "__reduce_package__"):
            if _gate_torchscript_serialization and isinstance(
                obj, torch.jit.RecursiveScriptModule
            ):
                raise Exception(
                    "Serializing ScriptModules directly into a package is a beta feature. "
                    "To use, set `PackageExporter.gate_torchscript_serialization` to `False`."
                )
            if self.serialized_reduces.get(id(obj)) is None:
                self.serialized_reduces[id(obj)] = ("reduce_package", id(obj), *obj.__reduce_package__(self))

            return self.serialized_reduces[id(obj)]

        return None

    def __enter__(self):
        return self

    def __exit__(self, exc_type, exc_value, traceback):
        # If __exit__ was called because an exception was raised, we do not attempt to
        # attempt to finalize the package. Instead, control is returned to the
        # caller to continue raising the exception.
        if exc_type is not None:
            # Do the bare minimum to leave the open buffer in a valid state.
            self._finalize_zip()
            return

        self.close()

    def _write(self, filename, str_or_bytes):
        if is_mangled(filename):
            raise RuntimeError(
                f"Tried to save a torch.package'd module as '{filename}'. "
                "Directly saving torch.package'd modules is not allowed."
            )
        if isinstance(str_or_bytes, str):
            str_or_bytes = str_or_bytes.encode("utf-8")
        self.zip_file.write_record(filename, str_or_bytes, len(str_or_bytes))

    def _validate_dependency_graph(self):
        # 1. No modules should be denied.
        # 2. No broken modules (we should have been able to retrieve source for everything interned).
        # 3. All modules should have an associated action.
        # 4. All patterns for which allow_empty=False have been matched at least once.
        denied = set()
        broken = {}
        unhandled = set()
        for module_name, attrs in self.dependency_graph.nodes.items():
            if attrs.get("action") == _ModuleProviderAction.DENY:
                denied.add(module_name)

            if attrs.get("broken") is True:
                filename = attrs.get("filename")
                if filename is None:
                    broken_reason = "Module does not have a __file__ attribute set."
                elif filename.endswith(tuple(importlib.machinery.EXTENSION_SUFFIXES)):
                    broken_reason = (
                        "Module is an C extension module, which is not supported in packaging. "
                        "Extern/mock it, or refactor your code to avoid the dependency."
                    )
                else:
                    broken_reason = f"Source file {filename} not found."
                broken[module_name] = broken_reason

            if attrs.get("action") is None:
                unhandled.add(module_name)

        if denied or broken or unhandled:
            # build up the filter set
            interns = set()
            for module_name, attrs in self.dependency_graph.nodes.items():
                if attrs.get("action") == _ModuleProviderAction.INTERN:
                    interns.add(module_name)

            include_filter = interns.copy()
            for intern in interns:
                for dep in self.dependency_graph.successors(intern):
                    include_filter.add(dep)

            raise PackagingError(denied, broken, unhandled, include_filter)

        for pattern, pattern_info in self.patterns.items():
            if not pattern_info.allow_empty and not pattern_info.was_matched:
                raise EmptyMatchError(
                    f"Exporter did not match any modules to {pattern}, which was marked as allow_empty=False"
                )

    def _execute_dependency_graph(self):
        """Takes a finalized dependency graph describing how to package all
        modules and executes it, writing to the ZIP archive.
        """
        self._validate_dependency_graph()

        extern_modules = []
        _mock_written = False
        for module_name, attrs in self.dependency_graph.nodes.items():
            action = attrs["action"]

            if action == _ModuleProviderAction.EXTERN:
                for hook in self._extern_hooks.values():
                    hook(self, module_name)

                extern_modules.append(module_name)

            elif action == _ModuleProviderAction.MOCK:
                for hook in self._mock_hooks.values():
                    hook(self, module_name)

                if not _mock_written:
                    mock_file = str(Path(__file__).parent / "_mock.py")
                    self._write_source_string(
                        "_mock", _read_file(mock_file), is_package=False
                    )
                    _mock_written = True

                is_package = hasattr(self._import_module(module_name), "__path__")
                self._write_source_string(module_name, _MOCK_IMPL, is_package)

            elif action == _ModuleProviderAction.INTERN:
                for hook in self._intern_hooks.values():
                    hook(self, module_name)

                # The node in the dependency graph contains metadata that tells us
                # how to intern the module.
                if "provided" not in attrs:
                    raise AssertionError(
                        f"Module was marked `intern` but not provided: {module_name}"
                    )

                if attrs.get("is_pickle") is True:
                    # This node came from save_source_pickle, we don't need to write any source for it.
                    continue

                is_package = attrs["is_package"]
                source = attrs["source"]
                self._write_source_string(module_name, source, is_package)

            else:
                raise AssertionError(
                    f"Invalid action: {module_name}, {action}. Please report a bug to PyTorch."
                )

        extern_file_contents = "\n".join(extern_modules) + "\n"
        self._write(".data/extern_modules", extern_file_contents)

    def close(self):
        """Write the package to the filesystem. Any calls after :meth:`close` are now invalid.
        It is preferable to use resource guard syntax instead::

            with PackageExporter("file.zip") as e:
                ...
        """
        if self.verbose:
            print(f"Dependency graph for exported package: \n{self._write_dep_graph()}")

        self._execute_dependency_graph()

<<<<<<< HEAD
        contents = "\n".join(self.extern_modules) + "\n"
        self._write(".data/extern_modules", contents)
        self.script_module_serializer.write_files()
=======
        # Write each tensor to a file named tensor/the_tensor_key in the zip archive
        for key in sorted(self.serialized_storages.keys()):
            name = f".data/{key}.storage"
            storage = self.serialized_storages[key]
            # location information is saved in python, but to actually
            # get the data from non cpu tensors we need to move them over first
            if storage.device.type != "cpu":
                storage = storage.cpu()
            num_bytes = storage.size() * storage.element_size()
            self.zip_file.write_record(name, storage.data_ptr(), num_bytes)
>>>>>>> 002ce5c1
        self._finalize_zip()

    def _finalize_zip(self):
        """Called at the very end of packaging to leave the zipfile in a closed but valid state."""
        del self.zip_file
        if self.buffer:
            self.buffer.flush()

    def _filename(self, package, resource):
        package_path = package.replace(".", "/")
        resource = _normalize_path(resource)
        return f"{package_path}/{resource}"

    def _can_implicitly_extern(self, module_name: str):
        top_level_package_name = module_name.partition(".")[0]
        return top_level_package_name == "torch" or (
            top_level_package_name not in _DISALLOWED_MODULES
            and is_stdlib_module(top_level_package_name)
        )


# even though these are in the standard library, we do not allow them to be
# automatically externed since they offer a lot of system level access
_DISALLOWED_MODULES = ["sys", "io"]

_MOCK_IMPL = """\
from _mock import MockedObject
def __getattr__(attr: str):
    return MockedObject(__name__ + '.' + attr, _suppress_err=True)
"""


def _read_file(filename: str) -> str:
    with open(filename, "rb") as f:
        b = f.read()
        return b.decode("utf-8")<|MERGE_RESOLUTION|>--- conflicted
+++ resolved
@@ -36,9 +36,8 @@
 from .glob_group import GlobGroup, GlobPattern
 from .importer import Importer, OrderedImporter, sys_importer
 
-<<<<<<< HEAD
 _gate_torchscript_serialization = True
-=======
+
 ActionHook = Callable[["PackageExporter", str], None]
 
 
@@ -70,7 +69,6 @@
         self.allow_empty = allow_empty
         self.was_matched = False
 
->>>>>>> 002ce5c1
 
 class EmptyMatchError(Exception):
     """This is an exception that is thrown when a mock or extern is marked as
@@ -199,14 +197,8 @@
 
         self.zip_file = torch._C.PyTorchFileWriter(f)
         self.zip_file.set_min_version(6)
-<<<<<<< HEAD
         self.serialized_reduces: Dict[int, Any] = {}
         self.serialized_storages: Set[str] = set()
-        # Only a dict for uniquing and deterministic ordering, the value is meaningless
-        self.extern_modules: Dict[str, bool] = {}
-=======
-        self.serialized_storages: Dict[str, Any] = {}
->>>>>>> 002ce5c1
 
         # A graph tracking all the modules and pickle objects added to this
         # package and the dependencies between them.
@@ -706,7 +698,8 @@
             ):
                 raise Exception(
                     "Serializing ScriptModules directly into a package is a beta feature. "
-                    "To use, set `PackageExporter.gate_torchscript_serialization` to `False`."
+                    "To use, set global "
+                    "`torch.package.package_exporter._gate_torchscript_serialization` to `False`."
                 )
             if self.serialized_reduces.get(id(obj)) is None:
                 self.serialized_reduces[id(obj)] = ("reduce_package", id(obj), *obj.__reduce_package__(self))
@@ -857,22 +850,7 @@
 
         self._execute_dependency_graph()
 
-<<<<<<< HEAD
-        contents = "\n".join(self.extern_modules) + "\n"
-        self._write(".data/extern_modules", contents)
         self.script_module_serializer.write_files()
-=======
-        # Write each tensor to a file named tensor/the_tensor_key in the zip archive
-        for key in sorted(self.serialized_storages.keys()):
-            name = f".data/{key}.storage"
-            storage = self.serialized_storages[key]
-            # location information is saved in python, but to actually
-            # get the data from non cpu tensors we need to move them over first
-            if storage.device.type != "cpu":
-                storage = storage.cpu()
-            num_bytes = storage.size() * storage.element_size()
-            self.zip_file.write_record(name, storage.data_ptr(), num_bytes)
->>>>>>> 002ce5c1
         self._finalize_zip()
 
     def _finalize_zip(self):
