--- conflicted
+++ resolved
@@ -23,13 +23,7 @@
   bool append_operator(
       const std::string& name,
       const std::string& overload_name,
-<<<<<<< HEAD
-      int64_t num_args);
-  void set_module_debug_info_list_size(size_t size);
-  void set_module_info(const std::string& module_info, size_t pc);
-=======
       int64_t model_version);
->>>>>>> 3948ce2f
   void append_constant(const c10::IValue& constant);
   void append_type(const c10::TypePtr& type);
 
