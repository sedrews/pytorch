--- conflicted
+++ resolved
@@ -343,28 +343,20 @@
   // so loading the code does not depend on loading the data
   std::vector<IValue> ivalue_constants(
       constant_table_.begin(), constant_table_.end());
-<<<<<<< HEAD
-=======
-  writeArchive(
-      c10::ivalue::Tuple::create(ivalue_constants),
-      /*archive_name=*/"constants",
-      /*archive_dir=*/"",
-      /*tensor_dir=*/"constants/");
->>>>>>> a2925325
   if (bytecode_format) {
     writeArchive(
         c10::ivalue::Tuple::create(ivalue_constants),
-        /*archive_name=*/kArchiveNameConstants,
+        /*archive_name=*/"constants",
         /*archive_dir=*/"",
         /*tensor_dir=*/"constants/",
-        true);
+        /*tensor_cdata_naming_scheme=*/true);
 
     writeByteCode(module, save_mobile_debug_info);
     writeMobileMetadata(module, extra_files);
   } else {
     writeArchive(
         c10::ivalue::Tuple::create(ivalue_constants),
-        /*archive_name=*/kArchiveNameConstants,
+        /*archive_name=*/"constants",
         /*archive_dir=*/"",
         /*tensor_dir=*/"constants/");
   }
@@ -565,7 +557,8 @@
       /*archive_name=*/"bytecode",
       /*archive_dir=*/"",
       /*tensor_dir=*/"constants/",
-      true);
+      /*tensor_cdata_naming_scheme=*/true);
+
   auto debug_info_telements = Tup(std::move(debug_info_elements));
 
   // At the moment keeping this feature experimental
