--- conflicted
+++ resolved
@@ -527,46 +527,7 @@
         for kdx in range(len(kernel_size)):
             pad = (dilation[kdx] * (kernel_size[kdx] - 1) - padding[kdx])
             res.append(pad)
-<<<<<<< HEAD
         return res
-
-    def _output_padding(self, input, output_size, stride, padding, kernel_size):
-        # type: (Tensor, Optional[List[int]], List[int], List[int], List[int]) -> List[int]
-        if output_size is None:
-            ret = _single(self.output_padding)  # converting to list if was not already
-        else:
-            k = input.dim() - 2
-            if len(output_size) == k + 2:
-                output_size = output_size[2:]
-            if len(output_size) != k:
-                raise ValueError(
-                    "output_size must have {} or {} elements (got {})"
-                    .format(k, k + 2, len(output_size)))
-
-            min_sizes = torch.jit.annotate(List[int], [])
-            max_sizes = torch.jit.annotate(List[int], [])
-            for d in range(k):
-                dim_size = ((input.size(d + 2) - 1) * stride[d] -
-                            2 * padding[d] + kernel_size[d])
-                min_sizes.append(dim_size)
-                max_sizes.append(min_sizes[d] + stride[d] - 1)
-
-            for i in range(len(output_size)):
-                size = output_size[i]
-                min_size = min_sizes[i]
-                max_size = max_sizes[i]
-                if size < min_size or size > max_size:
-                    raise ValueError((
-                        "requested an output size of {}, but valid sizes range "
-                        "from {} to {} (for an input of {})").format(
-                            output_size, min_sizes, max_sizes, input.size()[2:]))
-
-            res = torch.jit.annotate(List[int], [])
-            for d in range(k):
-                res.append(output_size[d] - min_sizes[d])
-
-            ret = res
-        return ret
 
 
 class ConvTranspose2d(_ConvNd):
@@ -720,7 +681,4 @@
         qconv.scale = float(act_scale)
         qconv.zero_point = int(act_zp)
 
-        return qconv
-=======
-        return res
->>>>>>> c6f5ea15
+        return qconv