--- conflicted
+++ resolved
@@ -27,22 +27,6 @@
 
 bool resize_output(const Tensor& output, IntArrayRef shape) {
   if (resize_output_check(output, shape)) {
-<<<<<<< HEAD
-    output.resize_(shape);
-    return true;
-  } else {
-    return false;
-  }
-}
-
-// This is a performance escape hatch for resize_output.
-// It's CPU only and it skips the dispatcher.
-// Ideally, once external backends have access to meta functions
-// We can write one for resize_ and get rid of this.
-bool resize_output_cpu(const Tensor& output, IntArrayRef shape) {
-  if (resize_output_check(output, shape)) {
-    at::native::resize_(output, shape);
-=======
     // avoid a redispatch for cpu and cuda.
     // TODO: when resize_cuda_ is re-written to be unified with resize_,
     // we can provide the same benefit for cuda.
@@ -51,7 +35,6 @@
     } else {
       output.resize_(shape);
     }
->>>>>>> b1d17bc5
     return true;
   } else {
     return false;
