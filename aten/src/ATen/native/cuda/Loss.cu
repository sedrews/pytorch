--- conflicted
+++ resolved
@@ -18,23 +18,25 @@
   iter.add_input(input);
   iter.add_input(target);
   iter.build();
-  AT_DISPATCH_FLOATING_TYPES_AND_HALF(iter.common_dtype(), "binary_cross_entropy_backward_out_cuda", [&]() {
-    at::native::gpu_kernel(iter, [] GPU_LAMBDA (
-        scalar_t grad_val,
-        scalar_t input_val,
-        scalar_t target_val
-      ) -> scalar_t {
-        const scalar_t one = 1;
-        const scalar_t epsilon = EPSILON;
+  AT_DISPATCH_FLOATING_TYPES_AND2(at::ScalarType::Half, at::ScalarType::BFloat16, iter.common_dtype(), "binary_cross_entropy_backward_out_cuda", [&]() {
+    AT_SKIP_BFLOAT16_IF_NOT_ROCM(scalar_t, "binary_cross_entropy_backward_out_cuda", [&] {
+      at::native::gpu_kernel(iter, [] GPU_LAMBDA (
+          scalar_t grad_val,
+          scalar_t input_val,
+          scalar_t target_val
+        ) -> scalar_t {
+          const scalar_t one = 1;
+          const scalar_t epsilon = EPSILON;
 
-        scalar_t grad_input_denominator = max(
-          (one - input_val) * input_val,
-          epsilon
-        );
+          scalar_t grad_input_denominator = max(
+            (one - input_val) * input_val,
+            epsilon
+          );
 
-        return grad_val * (input_val - target_val) / grad_input_denominator;
-      }
-    );
+          return grad_val * (input_val - target_val) / grad_input_denominator;
+        }
+      );
+    });
   });
 }
 
@@ -117,15 +119,7 @@
 
 Tensor& binary_cross_entropy_backward_out_cuda(Tensor& grad_input, const Tensor& grad, const Tensor& input, const Tensor& target, const Tensor& weight, int64_t reduction) {
   Tensor grad_expand = grad.expand_as(input);
-<<<<<<< HEAD
   binary_cross_entropy_backward_out_kernel(grad_input, grad_expand, input, target);
-=======
-  AT_DISPATCH_FLOATING_TYPES_AND2(at::ScalarType::Half, at::ScalarType::BFloat16, input.scalar_type(), "binary_cross_entropy_backward_out_cuda", [&]() {
-    AT_SKIP_BFLOAT16_IF_NOT_ROCM(scalar_t, "binary_cross_entropy_backward_out_cuda", [&] {
-      binary_cross_entropy_backward_out_kernel<scalar_t>(grad_input, grad_expand, input, target);
-    });
-  });
->>>>>>> 24200df7
 
   if (weight.defined()) {
     grad_input.mul_(weight);
