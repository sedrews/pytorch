#include <ATen/native/vulkan/api/Context.h>
#include <ATen/vulkan/Context.h>
#include <ATen/native/vulkan/ops/Copy.h>

#include <sstream>

namespace at {
namespace native {
namespace vulkan {
namespace api {
namespace {

VkDevice create_device(
    const VkPhysicalDevice physical_device,
    const uint32_t compute_queue_family_index) {
  TORCH_INTERNAL_ASSERT_DEBUG_ONLY(
      physical_device,
      "Invalid Vulkan physical device!");

  const float queue_priorities = 1.0f;
  const VkDeviceQueueCreateInfo device_queue_create_info{
    VK_STRUCTURE_TYPE_DEVICE_QUEUE_CREATE_INFO,
    nullptr,
    0u,
    compute_queue_family_index,
    1u,
    &queue_priorities,
  };

  uint32_t device_extension_properties_count = 0;
  VK_CHECK(vkEnumerateDeviceExtensionProperties(
      physical_device,
      nullptr,
      &device_extension_properties_count,
      nullptr));

  std::vector<VkExtensionProperties> device_extension_properties(
      device_extension_properties_count);

  VK_CHECK(vkEnumerateDeviceExtensionProperties(
      physical_device,
      nullptr,
      &device_extension_properties_count,
      device_extension_properties.data()));

  constexpr const char* const requested_device_extensions[]{
  #ifdef VK_KHR_portability_subset
    // https://vulkan.lunarg.com/doc/view/1.2.162.0/mac/1.2-extensions/vkspec.html#VUID-VkDeviceCreateInfo-pProperties-04451
    VK_KHR_PORTABILITY_SUBSET_EXTENSION_NAME,
  #endif
  };

  std::vector<const char*> enabled_device_extensions;

  for (const auto& requested_device_extension : requested_device_extensions) {
    for (const auto& extension : device_extension_properties) {
      if (strcmp(requested_device_extension, extension.extensionName) == 0) {
        enabled_device_extensions.push_back(requested_device_extension);
        break;
      }
    }
  }

  const VkDeviceCreateInfo device_create_info{
    VK_STRUCTURE_TYPE_DEVICE_CREATE_INFO,
    nullptr,
    0u,
    1u,
    &device_queue_create_info,
    0u,
    nullptr,
    static_cast<uint32_t>(enabled_device_extensions.size()),
    enabled_device_extensions.data(),
    nullptr,
  };

  VkDevice device{};
  VK_CHECK(vkCreateDevice(physical_device, &device_create_info, nullptr, &device));
  TORCH_CHECK(device, "Invalid Vulkan device!");

  return device;
}

VkQueue acquire_queue(
    const VkDevice device,
    const uint32_t compute_queue_family_index) {
  TORCH_INTERNAL_ASSERT_DEBUG_ONLY(
      device,
      "Invalid Vulkan device!");

  VkQueue queue{};
  vkGetDeviceQueue(device, compute_queue_family_index, 0, &queue);
  TORCH_CHECK(queue, "Invalid Vulkan queue!");

  return queue;
}

} // namespace

Context::Context(const Adapter& adapter)
    : adapter_(adapter),
      device_(
          create_device(
              adapter.handle,
              adapter.compute_queue_family_index),
          &VK_DELETER(Device)),
      queue_(acquire_queue(device(), adapter.compute_queue_family_index)),
      command_(gpu()),
      shader_(gpu()),
      pipeline_(gpu()),
      descriptor_(gpu()),
      resource_(gpu()) {
  TORCH_INTERNAL_ASSERT_DEBUG_ONLY(
      device_,
      "Invalid Vulkan device!");
}

Context::~Context() {
  try {
    flush();
  }
  catch (const std::exception& e) {
    TORCH_WARN(
        "Vulkan: Context destructor raised an exception! Error: ",
        e.what());
  }
  catch (...) {
    TORCH_WARN(
        "Vulkan: Context destructor raised an exception! "
        "Error: Unknown");
  }
}

void Context::flush() {
  VK_CHECK(vkQueueWaitIdle(queue()));

  resource().pool.purge();
  descriptor().pool.purge();
  command().pool.purge();
}

bool available() {
  return context();
}

Context* context() {
  static const std::unique_ptr<Context> context([]() -> Context* {
    try {
      const Adapter adapter = runtime()->select([](const Adapter& adapter) {
        // Select the first adapter.
        return true;
      });

      return new Context(adapter);
    }
    catch (const std::exception& e) {
      TORCH_WARN("Vulkan: Failed to initialize context! Error: ", e.what());
    }
    catch (...) {
      TORCH_WARN("Vulkan: Failed to initialize context! Error: Unknown");
    }

    return nullptr;
  }());

  TORCH_INTERNAL_ASSERT_DEBUG_ONLY(
      context,
      "Invalid Vulkan context!");

  return context.get();
}

struct VulkanImpl final : public at::vulkan::VulkanImplInterface {
  bool is_vulkan_available() const override {
    return available();
  }

  Tensor& vulkan_copy_(Tensor& self, const Tensor& src) const override {
    return vulkan::ops::copy_(self, src);
  }
};
static at::vulkan::VulkanImplRegistrar g_vulkan_impl(new VulkanImpl());

Descriptor::Set dispatch_prologue(
    Command::Buffer& command_buffer,
    const Shader::Layout::Signature& shader_layout_signature,
    const Shader::Descriptor& shader_descriptor,
    const Shader::WorkGroup& local_work_group_size) {
  Context* const context = api::context();
  const GPU gpu = context->gpu();
  Descriptor& descriptor = context->descriptor();
  Pipeline& pipeline = context->pipeline();
  Shader& shader = context->shader();

  const Shader::Layout::Object shader_layout =
      shader.layout.cache.retrieve({
        shader_layout_signature,
      });

  command_buffer.bind(
      pipeline.cache.retrieve({
        pipeline.layout.cache.retrieve({
          shader_layout.handle,
        }),
        shader.cache.retrieve(shader_descriptor),
        local_work_group_size,
      }));

  return descriptor.pool.allocate(shader_layout);
}

<<<<<<< HEAD
Descriptor::Set dispatch_prologue(
    Command::Buffer& command_buffer,
    const Context::OpCache& opcache,
    const Shader::WorkGroup& global_work_group) {
  Context* const context = api::context();
  const GPU gpu = context->gpu();
  Descriptor& descriptor = context->descriptor();
  Pipeline& pipeline = context->pipeline();
  Shader& shader = context->shader();

  const api::Shader::Layout::Object shader_layout =
  {
    opcache.set_layout.get(),
    opcache.layout_descriptor.signature,
  };

  Shader::WorkGroup local_group_size = {4, 4, 4};

  if (global_work_group.data[2u] == 1) {
    if (global_work_group.data[1u] < 8) {
      local_group_size.data[0u] = 16;
      local_group_size.data[1u] = 4;
      local_group_size.data[2u] = 1;
    }
    else {
      local_group_size.data[0u] = 8;
      local_group_size.data[1u] = 8;
      local_group_size.data[2u] = 1;
    }
  }

  command_buffer.bind(
      pipeline.cache.retrieve({
        opcache.pipe_layout.get(),
        opcache.shader_module.get(),
        local_group_size,
      }));

  return descriptor.pool.allocate(shader_layout);
}

=======
>>>>>>> 2e7bd96f
void dispatch_epilogue(
    Command::Buffer& command_buffer,
    const Descriptor::Set& descriptor_set,
    const Shader::WorkGroup& global_work_group) {
  command_buffer.bind(descriptor_set);
  command_buffer.dispatch(global_work_group);
}

} // namespace api
} // namespace vulkan
} // namespace native
} // namespace at<|MERGE_RESOLUTION|>--- conflicted
+++ resolved
@@ -209,50 +209,6 @@
   return descriptor.pool.allocate(shader_layout);
 }
 
-<<<<<<< HEAD
-Descriptor::Set dispatch_prologue(
-    Command::Buffer& command_buffer,
-    const Context::OpCache& opcache,
-    const Shader::WorkGroup& global_work_group) {
-  Context* const context = api::context();
-  const GPU gpu = context->gpu();
-  Descriptor& descriptor = context->descriptor();
-  Pipeline& pipeline = context->pipeline();
-  Shader& shader = context->shader();
-
-  const api::Shader::Layout::Object shader_layout =
-  {
-    opcache.set_layout.get(),
-    opcache.layout_descriptor.signature,
-  };
-
-  Shader::WorkGroup local_group_size = {4, 4, 4};
-
-  if (global_work_group.data[2u] == 1) {
-    if (global_work_group.data[1u] < 8) {
-      local_group_size.data[0u] = 16;
-      local_group_size.data[1u] = 4;
-      local_group_size.data[2u] = 1;
-    }
-    else {
-      local_group_size.data[0u] = 8;
-      local_group_size.data[1u] = 8;
-      local_group_size.data[2u] = 1;
-    }
-  }
-
-  command_buffer.bind(
-      pipeline.cache.retrieve({
-        opcache.pipe_layout.get(),
-        opcache.shader_module.get(),
-        local_group_size,
-      }));
-
-  return descriptor.pool.allocate(shader_layout);
-}
-
-=======
->>>>>>> 2e7bd96f
 void dispatch_epilogue(
     Command::Buffer& command_buffer,
     const Descriptor::Set& descriptor_set,
