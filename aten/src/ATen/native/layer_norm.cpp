#include <ATen/native/layer_norm.h>

#include <array>
#include <functional>
#include <numeric>
#include <tuple>
#include <vector>

#include <ATen/ATen.h>
#include <ATen/AccumulateType.h>
#include <ATen/CPUApplyUtils.h>
#include <ATen/Config.h>
#include <ATen/NativeFunctions.h>
#include <ATen/Parallel.h>
#include <torch/library.h>

namespace at {
namespace native {

std::tuple<Tensor, Tensor, Tensor> native_layer_norm(
    const Tensor& X,
    const Tensor& gamma /* optional */,
    const Tensor& beta /* optional */,
    int64_t M,
    int64_t N,
    double eps) {
  Tensor Y = at::native::empty_like(X, at::MemoryFormat::Contiguous);
  Tensor mean = at::empty({M}, X.options());
  Tensor rstd = at::empty({M}, X.options());
  LayerNormKernel(
      X.device().type(), X, gamma, beta, M, N, eps, &Y, &mean, &rstd);
  return std::make_tuple(std::move(Y), std::move(mean), std::move(rstd));
}

std::tuple<Tensor, Tensor, Tensor> native_layer_norm_backward(
    const Tensor& dY,
    const Tensor& X,
    const Tensor& mean,
    const Tensor& rstd,
    const Tensor& gamma,
    int64_t M,
    int64_t N,
    std::array<bool, 3> grad_input_mask) {
  Tensor dX;
  Tensor dgamma;
  Tensor dbeta;
  if (grad_input_mask[0]) {
    dX = at::native::empty_like(X, at::MemoryFormat::Contiguous);
  }
  if (grad_input_mask[1]) {
<<<<<<< HEAD
    dgamma = at::native::empty_like(gamma, LEGACY_CONTIGUOUS_MEMORY_FORMAT);
  }
  if (grad_input_mask[2]) {
    dbeta = at::native::empty_like(gamma, LEGACY_CONTIGUOUS_MEMORY_FORMAT);
=======
    dgamma = M > 0 ? at::native::empty_like(gamma, at::MemoryFormat::Contiguous) : at::native::zeros_like(gamma, at::MemoryFormat::Contiguous);
  }
  if (grad_input_mask[2]) {
    dbeta = M > 0 ? at::native::empty_like(gamma, at::MemoryFormat::Contiguous) : at::native::zeros_like(gamma, at::MemoryFormat::Contiguous);
  }
  if (M > 0) {
    LayerNormBackwardKernel(
        kCPU, dY, X, mean, rstd, gamma, M, N, &dX, &dgamma, &dbeta);
>>>>>>> d60d6d0d
  }
  LayerNormBackwardKernel(
      X.device().type(), dY, X, mean, rstd, gamma, M, N, &dX, &dgamma, &dbeta);
  return std::make_tuple(std::move(dX), std::move(dgamma), std::move(dbeta));
}

Tensor layer_norm(
    const Tensor& input,
    IntArrayRef normalized_shape,
    const Tensor& weight /* optional */,
    const Tensor& bias /* optional */,
    double eps,
    bool /* cudnn_enable, deprecated */) {
  auto inputs =
      _prepare_layer_norm_inputs(input, normalized_shape, weight, bias);
  auto X = std::get<0>(inputs);
  auto gamma = std::get<1>(inputs);
  auto beta = std::get<2>(inputs);
  auto M = std::get<3>(inputs);
  auto N = std::get<4>(inputs);

  return std::get<0>(at::native_layer_norm(X, gamma, beta, M, N, eps));
}

DEFINE_DISPATCH(LayerNormKernel);
DEFINE_DISPATCH(LayerNormBackwardKernel);

} // namespace native
} // namespace at<|MERGE_RESOLUTION|>--- conflicted
+++ resolved
@@ -29,7 +29,7 @@
   Tensor rstd = at::empty({M}, X.options());
   LayerNormKernel(
       X.device().type(), X, gamma, beta, M, N, eps, &Y, &mean, &rstd);
-  return std::make_tuple(std::move(Y), std::move(mean), std::move(rstd));
+  return std::forward_as_tuple(Y, mean, rstd);
 }
 
 std::tuple<Tensor, Tensor, Tensor> native_layer_norm_backward(
@@ -48,25 +48,29 @@
     dX = at::native::empty_like(X, at::MemoryFormat::Contiguous);
   }
   if (grad_input_mask[1]) {
-<<<<<<< HEAD
-    dgamma = at::native::empty_like(gamma, LEGACY_CONTIGUOUS_MEMORY_FORMAT);
+    dgamma = M > 0
+        ? at::native::empty_like(gamma, at::MemoryFormat::Contiguous)
+        : at::native::zeros_like(gamma, at::MemoryFormat::Contiguous);
   }
   if (grad_input_mask[2]) {
-    dbeta = at::native::empty_like(gamma, LEGACY_CONTIGUOUS_MEMORY_FORMAT);
-=======
-    dgamma = M > 0 ? at::native::empty_like(gamma, at::MemoryFormat::Contiguous) : at::native::zeros_like(gamma, at::MemoryFormat::Contiguous);
-  }
-  if (grad_input_mask[2]) {
-    dbeta = M > 0 ? at::native::empty_like(gamma, at::MemoryFormat::Contiguous) : at::native::zeros_like(gamma, at::MemoryFormat::Contiguous);
+    dbeta = M > 0 ? at::native::empty_like(gamma, at::MemoryFormat::Contiguous)
+                  : at::native::zeros_like(gamma, at::MemoryFormat::Contiguous);
   }
   if (M > 0) {
     LayerNormBackwardKernel(
-        kCPU, dY, X, mean, rstd, gamma, M, N, &dX, &dgamma, &dbeta);
->>>>>>> d60d6d0d
+        X.device().type(),
+        dY,
+        X,
+        mean,
+        rstd,
+        gamma,
+        M,
+        N,
+        &dX,
+        &dgamma,
+        &dbeta);
   }
-  LayerNormBackwardKernel(
-      X.device().type(), dY, X, mean, rstd, gamma, M, N, &dX, &dgamma, &dbeta);
-  return std::make_tuple(std::move(dX), std::move(dgamma), std::move(dbeta));
+  return std::forward_as_tuple(dX, dgamma, dbeta);
 }
 
 Tensor layer_norm(
@@ -76,14 +80,13 @@
     const Tensor& bias /* optional */,
     double eps,
     bool /* cudnn_enable, deprecated */) {
-  auto inputs =
+  Tensor X;
+  Tensor gamma;
+  Tensor beta;
+  int64_t M;
+  int64_t N;
+  std::tie(X, gamma, beta, M, N) =
       _prepare_layer_norm_inputs(input, normalized_shape, weight, bias);
-  auto X = std::get<0>(inputs);
-  auto gamma = std::get<1>(inputs);
-  auto beta = std::get<2>(inputs);
-  auto M = std::get<3>(inputs);
-  auto N = std::get<4>(inputs);
-
   return std::get<0>(at::native_layer_norm(X, gamma, beta, M, N, eps));
 }
 
